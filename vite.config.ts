--- conflicted
+++ resolved
@@ -9,23 +9,19 @@
     port: 8080,
     open: false,
     headers: {
-<<<<<<< HEAD
       'Cross-Origin-Embedder-Policy': 'credentialless',
       'Cross-Origin-Opener-Policy': 'same-origin',
-    },
-    fs: {
-      allow: ['..']
-=======
-      // Headers mais permissivos para permitir vídeos
       'Cross-Origin-Resource-Policy': 'cross-origin',
     },
     cors: {
       origin: '*',
       methods: ['GET', 'POST', 'PUT', 'DELETE', 'OPTIONS', 'HEAD'],
       allowedHeaders: ['Content-Type', 'Authorization', 'Range', 'Accept', 'Accept-Ranges'],
-      credentials: false, // Alterado para false para evitar conflitos
+      credentials: false,
       exposedHeaders: ['Content-Length', 'Content-Range', 'Accept-Ranges']
->>>>>>> 7eab94fa
+    },
+    fs: {
+      allow: ['..']
     }
   },
   resolve: {
@@ -38,10 +34,6 @@
     global: 'globalThis',
   },
   optimizeDeps: {
-<<<<<<< HEAD
-    include: ['@supabase/supabase-js', 'react', 'react-dom'],
-    exclude: ['@ffmpeg/ffmpeg', '@ffmpeg/util']
-=======
     include: [
       '@supabase/supabase-js', 
       'react', 
@@ -49,8 +41,7 @@
       '@ffmpeg/ffmpeg',
       '@ffmpeg/util'
     ],
-    exclude: ['@ffmpeg/core'],
->>>>>>> 7eab94fa
+    exclude: ['@ffmpeg/core']
   },
   worker: {
     format: 'es'
